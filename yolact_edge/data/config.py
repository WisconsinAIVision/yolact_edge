--- conflicted
+++ resolved
@@ -183,7 +183,7 @@
 })
 overall_annotations_dataset = dataset_base.copy({
     'name': 'overall_annotations_norway',
-<<<<<<< HEAD
+
     'train_images': '/datasets/OVERALL_ANNOTATION/',
     'train_info': '/datasets/OVERALL_ANNOTATION/train_3cat.json',
     'valid_images': '/datasets/OVERALL_ANNOTATION/',
@@ -191,15 +191,7 @@
     'has_gt': True,
     'label_map': OVERALL_ANNOTATION_LABEL_MAP,
     'class_names': OVERALL_ANNOTATION_CLASSES
-=======
-    'train_images': '/home/appuser/datasets/OVERALL_ANNOTATION',
-    'train_info': '/home/appuser/datasets/OVERALL_ANNOTATION/train_3cat.json',
-    'valid_images': '/home/appuser/datasets/OVERALL_ANNOTATION',
-    'valid_info': '/home/appuser/datasets/OVERALL_ANNOTATION/test_3cat.json',
-                            
-    'class_names':('flesh_ripe','flesh_unripe','flesh_pink'),
-    'label_map':  {0:1,1:2,2:3}
->>>>>>> 55d703a2
+
 })
 
 overall_annotations_dataset_server = dataset_base.copy({
