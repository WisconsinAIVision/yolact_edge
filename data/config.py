--- conflicted
+++ resolved
@@ -868,7 +868,6 @@
     })
 })
 
-<<<<<<< HEAD
 yolact_edge_vid_pytorch_config = yolact_edge_vid_config.copy({
     'name': 'yolact_edge_vid_pytorch',
 
@@ -886,8 +885,6 @@
     'torch2trt_flow_net_int8': False,
 })
 
-=======
->>>>>>> 30e59cda
 yolact_edge_vid_minimal_config = yolact_edge_vid_config.copy({
     'name': 'yolact_edge_vid_minimal',
     'torch2trt_spa': False,
